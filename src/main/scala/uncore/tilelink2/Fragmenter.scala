// See LICENSE.SiFive for license details.

package uncore.tilelink2

import Chisel._
import chisel3.internal.sourceinfo.SourceInfo
import config._
import diplomacy._
import scala.math.{min,max}

// minSize: minimum size of transfers supported by all outward managers
// maxSize: maximum size of transfers supported after the Fragmenter is applied
// alwaysMin: fragment all requests down to minSize (else fragment to maximum supported by manager)
// Fragmenter modifies: PutFull, PutPartial, LogicalData, Get, Hint
// Fragmenter passes: ArithmeticData (truncated to minSize if alwaysMin)
// Fragmenter cannot modify acquire (could livelock); thus it is unsafe to put caches on both sides
<<<<<<< HEAD
class TLFragmenter(val minSize: Int, val maxSize: Int, val alwaysMin: Boolean = false) extends LazyModule
=======
class TLFragmenter(minSize: Int, maxSize: Int, alwaysMin: Boolean = false)(implicit p: Parameters) extends LazyModule
>>>>>>> 09afbbaf
{
  require (isPow2 (maxSize))
  require (isPow2 (minSize))
  require (minSize < maxSize)

  val fragmentBits = log2Ceil(maxSize / minSize)

  def expandTransfer(x: TransferSizes) = if (!x) x else {
    require (x.max >= minSize) // validate that we can apply the fragmenter correctly
    TransferSizes(x.min, maxSize)
  }
  def shrinkTransfer(x: TransferSizes) =
    if (!alwaysMin) x else
    if (x.min <= minSize) TransferSizes(x.min, min(minSize, x.max)) else
    TransferSizes.none
  def mapManager(m: TLManagerParameters) = m.copy(
    supportsArithmetic = shrinkTransfer(m.supportsArithmetic),
    supportsLogical    = shrinkTransfer(m.supportsLogical),
    supportsGet        = expandTransfer(m.supportsGet),
    supportsPutFull    = expandTransfer(m.supportsPutFull),
    supportsPutPartial = expandTransfer(m.supportsPutPartial),
    supportsHint       = expandTransfer(m.supportsHint))
  def mapClient(c: TLClientParameters) = c.copy(
    sourceId = IdRange(c.sourceId.start << fragmentBits, c.sourceId.end << fragmentBits))

  val node = TLAdapterNode(
    clientFn  = { case Seq(c) => c.copy(clients = c.clients.map(mapClient)) },
    managerFn = { case Seq(m) => m.copy(managers = m.managers.map(mapManager)) })

  lazy val module = new LazyModuleImp(this) {
    val io = new Bundle {
      val in  = node.bundleIn
      val out = node.bundleOut
    }

    // All managers must share a common FIFO domain (responses might end up interleaved)
    val edgeOut   = node.edgesOut(0)
    val edgeIn    = node.edgesIn(0)
    val manager   = edgeOut.manager
    val managers  = manager.managers
    val beatBytes = manager.beatBytes
    val fifoId = managers(0).fifoId
    require (fifoId.isDefined && managers.map(_.fifoId == fifoId).reduce(_ && _))

    // We don't support fragmenting to sub-beat accesses
    require (minSize >= beatBytes)
    // We can't support devices which are cached on both sides of us
    require (!edgeOut.manager.anySupportAcquire || !edgeIn.client.anySupportProbe)

    /* The Fragmenter is a bit tricky, because there are 5 sizes in play:
     *   max  size -- the maximum transfer size possible
     *   orig size -- the original pre-fragmenter size
     *   frag size -- the modified post-fragmenter size
     *   min  size -- the threshold below which frag=orig
     *   beat size -- the amount transfered on any given beat
     *
     * The relationships are as follows:
     *   max >= orig >= frag
     *   max >  min  >= beat
     * It IS possible that orig <= min (then frag=orig; ie: no fragmentation)
     *
     * The fragment# (sent via TL.source) is measured in multiples of min size.
     * Meanwhile, to track the progress, counters measure in multiples of beat size.
     *
     * Here is an example of a bus with max=256, min=8, beat=4 and a device supporting 16.
     *
     * in.A    out.A (frag#)  out.D (frag#)  in.D     gen# ack#
     * get64   get16  6       ackD16  6      ackD64    12   15
     *                        ackD16  6      ackD64         14
     *                        ackD16  6      ackD64         13
     *                        ackD16  6      ackD64         12
     *         get16  4       ackD16  4      ackD64    8    11
     *                        ackD16  4      ackD64         10
     *                        ackD16  4      ackD64         9
     *                        ackD16  4      ackD64         8
     *         get16  2       ackD16  2      ackD64    4    7
     *                        ackD16  2      ackD64         6
     *                        ackD16  2      ackD64         5
     *                        ackD16  2      ackD64         4
     *         get16  0       ackD16  0      ackD64    0    3
     *                        ackD16  0      ackD64         2
     *                        ackD16  0      ackD64         1
     *                        ackD16  0      ackD64         0
     *
     * get8    get8   0       ackD8   0      ackD8     0    1
     *                        ackD8   0      ackD8          0
     *
     * get4    get4   0       ackD4   0      ackD4     0    0
     * get1    get1   0       ackD1   0      ackD1     0    0
     *
     * put64   put16  6                                15   
     * put64   put16  6                                14
     * put64   put16  6                                13
     * put64   put16  6       ack16   6                12    12
     * put64   put16  4                                11
     * put64   put16  4                                10
     * put64   put16  4                                9
     * put64   put16  4       ack16   4                8     8
     * put64   put16  2                                7
     * put64   put16  2                                6
     * put64   put16  2                                5
     * put64   put16  2       ack16   2                4     4
     * put64   put16  0                                3
     * put64   put16  0                                2
     * put64   put16  0                                1
     * put64   put16  0       ack16   0      ack64     0     0
     *
     * put8    put8   0                                1
     * put8    put8   0       ack8    0      ack8      0     0
     *
     * put4    put4   0       ack4    0      ack4      0     0
     * put1    put1   0       ack1    0      ack1      0     0
     */

    val in = io.in(0)
    val out = io.out(0)

    val counterBits = log2Up(maxSize/beatBytes)
    val maxDownSize = if (alwaysMin) minSize else manager.maxTransfer

    // First, handle the return path
    val acknum = RegInit(UInt(0, width = counterBits))
    val dOrig = Reg(UInt())
    val dFragnum = out.d.bits.source(fragmentBits-1, 0)
    val dFirst = acknum === UInt(0)
    val dsizeOH  = UIntToOH (out.d.bits.size, log2Ceil(maxDownSize)+1)
    val dsizeOH1 = UIntToOH1(out.d.bits.size, log2Up(maxDownSize))
    val dHasData = edgeOut.hasData(out.d.bits)

    // calculate new acknum
    val acknum_fragment = dFragnum << log2Ceil(minSize/beatBytes)
    val acknum_size = dsizeOH1 >> log2Ceil(beatBytes)
    assert (!out.d.valid || (acknum_fragment & acknum_size) === UInt(0))
    val dFirst_acknum = acknum_fragment | Mux(dHasData, acknum_size, UInt(0))
    val ack_decrement = Mux(dHasData, UInt(1), dsizeOH >> log2Ceil(beatBytes))
    // calculate the original size
    val dFirst_size = OH1ToUInt((dFragnum << log2Ceil(minSize)) | dsizeOH1)

    when (out.d.fire()) {
      acknum := Mux(dFirst, dFirst_acknum, acknum - ack_decrement)
      when (dFirst) { dOrig := dFirst_size }
    }

    // Swallow up non-data ack fragments
    val drop = !dHasData && (dFragnum =/= UInt(0))
    out.d.ready := in.d.ready || drop
    in.d.valid  := out.d.valid && !drop
    in.d.bits   := out.d.bits // pass most stuff unchanged
    in.d.bits.addr_lo := out.d.bits.addr_lo & ~dsizeOH1
    in.d.bits.source := out.d.bits.source >> fragmentBits
    in.d.bits.size   := Mux(dFirst, dFirst_size, dOrig)

    // Combine the error flag
    val r_error = RegInit(Bool(false))
    val d_error = r_error | out.d.bits.error
    when (out.d.fire()) { r_error := Mux(drop, d_error, UInt(0)) }
    in.d.bits.error := d_error

    // What maximum transfer sizes do downstream devices support?
    val maxArithmetics = managers.map(_.supportsArithmetic.max)
    val maxLogicals    = managers.map(_.supportsLogical.max)
    val maxGets        = managers.map(_.supportsGet.max)
    val maxPutFulls    = managers.map(_.supportsPutFull.max)
    val maxPutPartials = managers.map(_.supportsPutPartial.max)
    val maxHints       = managers.map(m => if (m.supportsHint) maxDownSize else 0)

    // We assume that the request is valid => size 0 is impossible
    val lgMinSize = UInt(log2Ceil(minSize))
    val maxLgArithmetics = maxArithmetics.map(m => if (m == 0) lgMinSize else UInt(log2Ceil(m)))
    val maxLgLogicals    = maxLogicals   .map(m => if (m == 0) lgMinSize else UInt(log2Ceil(m)))
    val maxLgGets        = maxGets       .map(m => if (m == 0) lgMinSize else UInt(log2Ceil(m)))
    val maxLgPutFulls    = maxPutFulls   .map(m => if (m == 0) lgMinSize else UInt(log2Ceil(m)))
    val maxLgPutPartials = maxPutPartials.map(m => if (m == 0) lgMinSize else UInt(log2Ceil(m)))
    val maxLgHints       = maxHints      .map(m => if (m == 0) lgMinSize else UInt(log2Ceil(m)))

    // Make the request repeatable
    val repeater = Module(new Repeater(in.a.bits))
    repeater.io.enq <> in.a
    val in_a = repeater.io.deq

    // If this is infront of a single manager, these become constants
    val find = manager.findFast(edgeIn.address(in_a.bits))
    val maxLgArithmetic  = Mux1H(find, maxLgArithmetics)
    val maxLgLogical     = Mux1H(find, maxLgLogicals)
    val maxLgGet         = Mux1H(find, maxLgGets)
    val maxLgPutFull     = Mux1H(find, maxLgPutFulls)
    val maxLgPutPartial  = Mux1H(find, maxLgPutPartials)
    val maxLgHint        = Mux1H(find, maxLgHints)

    val limit = if (alwaysMin) lgMinSize else 
      MuxLookup(in_a.bits.opcode, lgMinSize, Array(
        TLMessages.PutFullData    -> maxLgPutFull,
        TLMessages.PutPartialData -> maxLgPutPartial,
        TLMessages.ArithmeticData -> maxLgArithmetic,
        TLMessages.LogicalData    -> maxLgLogical,
        TLMessages.Get            -> maxLgGet,
        TLMessages.Hint           -> maxLgHint))

    val aOrig = in_a.bits.size
    val aFrag = Mux(aOrig > limit, limit, aOrig)
    val aOrigOH1 = UIntToOH1(aOrig, log2Ceil(maxSize))
    val aFragOH1 = UIntToOH1(aFrag, log2Up(maxDownSize))
    val aHasData = node.edgesIn(0).hasData(in_a.bits)
    val aMask = Mux(aHasData, UInt(0), aFragOH1)

    val gennum = RegInit(UInt(0, width = counterBits))
    val aFirst = gennum === UInt(0)
    val old_gennum1 = Mux(aFirst, aOrigOH1 >> log2Ceil(beatBytes), gennum - UInt(1))
    val new_gennum = ~(~old_gennum1 | (aMask >> log2Ceil(beatBytes))) // ~(~x|y) is width safe
    val aFragnum = ~(~(old_gennum1 >> log2Ceil(minSize/beatBytes)) | (aFragOH1 >> log2Ceil(minSize)))

    when (out.a.fire()) { gennum := new_gennum }

    repeater.io.repeat := !aHasData && aFragnum =/= UInt(0)
    out.a <> in_a
    out.a.bits.address := in_a.bits.address | (~aFragnum << log2Ceil(minSize) & aOrigOH1)
    out.a.bits.source := Cat(in_a.bits.source, aFragnum)
    out.a.bits.size := aFrag

    // Optimize away some of the Repeater's registers
    assert (!repeater.io.full || !aHasData)
    out.a.bits.data := in.a.bits.data
    val fullMask = UInt((BigInt(1) << beatBytes) - 1)
    assert (!repeater.io.full || in_a.bits.mask === fullMask)
    out.a.bits.mask := Mux(repeater.io.full, fullMask, in.a.bits.mask)

    // Tie off unused channels
    in.b.valid := Bool(false)
    in.c.ready := Bool(true)
    in.e.ready := Bool(true)
    out.b.ready := Bool(true)
    out.c.valid := Bool(false)
    out.e.valid := Bool(false)
  }
}

object TLFragmenter
{
  // applied to the TL source node; y.node := TLFragmenter(x.node, 256, 4)
  def apply(minSize: Int, maxSize: Int, alwaysMin: Boolean = false)(x: TLOutwardNode)(implicit p: Parameters, sourceInfo: SourceInfo): TLOutwardNode = {
    val fragmenter = LazyModule(new TLFragmenter(minSize, maxSize, alwaysMin))
    fragmenter.node := x
    fragmenter.node
  }
}

/** Synthesizeable unit tests */
import unittest._

class TLRAMFragmenter(ramBeatBytes: Int, maxSize: Int)(implicit p: Parameters) extends LazyModule {
  val fuzz = LazyModule(new TLFuzzer(5000))
  val model = LazyModule(new TLRAMModel)
  val ram  = LazyModule(new TLRAM(AddressSet(0x0, 0x3ff), beatBytes = ramBeatBytes))

  model.node := fuzz.node
  ram.node := TLFragmenter(ramBeatBytes, maxSize)(model.node)

  lazy val module = new LazyModuleImp(this) with HasUnitTestIO {
    io.finished := fuzz.module.io.finished
  }
}

class TLRAMFragmenterTest(ramBeatBytes: Int, maxSize: Int)(implicit p: Parameters) extends UnitTest(timeout = 500000) {
  io.finished := Module(LazyModule(new TLRAMFragmenter(ramBeatBytes,maxSize)).module).io.finished
}<|MERGE_RESOLUTION|>--- conflicted
+++ resolved
@@ -14,11 +14,7 @@
 // Fragmenter modifies: PutFull, PutPartial, LogicalData, Get, Hint
 // Fragmenter passes: ArithmeticData (truncated to minSize if alwaysMin)
 // Fragmenter cannot modify acquire (could livelock); thus it is unsafe to put caches on both sides
-<<<<<<< HEAD
-class TLFragmenter(val minSize: Int, val maxSize: Int, val alwaysMin: Boolean = false) extends LazyModule
-=======
-class TLFragmenter(minSize: Int, maxSize: Int, alwaysMin: Boolean = false)(implicit p: Parameters) extends LazyModule
->>>>>>> 09afbbaf
+class TLFragmenter(val minSize: Int, val maxSize: Int, val alwaysMin: Boolean = false)(implicit p: Parameters) extends LazyModule
 {
   require (isPow2 (maxSize))
   require (isPow2 (minSize))
